<?xml version="1.0"?>
<robot xmlns:xacro="http://ros.org/wiki/xacro"
       name="WAM-V">
  <xacro:arg name="camera_enabled" default="true" />
  <xacro:arg name="gps_enabled" default="true" />
  <xacro:arg name="imu_enabled" default="true" />
  <xacro:arg name="lidar_enabled" default="true" />
  <xacro:arg name="ground_truth_enabled" default="true" />

  <!-- Basic frame of WAM-V -->
  <xacro:include filename="$(find wamv_gazebo)/urdf/wamv_gazebo.urdf.xacro" />

  <!-- ADD SENSORS -->
  <!-- Add a front camera -->
  <xacro:if value="$(arg camera_enabled)">
    <xacro:wamv_camera name="front_camera" y="0.3" x="0.75" P="${radians(15)}" />
  </xacro:if>

  <!-- Add simulated GPS -->
  <xacro:if value="$(arg gps_enabled)">
    <xacro:wamv_gps name="gps_wamv" y="0.2" />
  </xacro:if>

  <!-- Add Simulated IMU -->
<<<<<<< HEAD
  <xacro:wamv_imu name="imu_wamv" y="-0.2" />
  <!-- Add 3D LIDAR -->
  <xacro:wamv_3d_lidar name="lidar" />
=======
  <xacro:if value="$(arg imu_enabled)">
    <xacro:wamv_imu name="imu_wamv" y="-0.2" />
  </xacro:if>

  <!-- Add LIDAR -->
  <xacro:if value="$(arg lidar_enabled)">
    <xacro:wamv_multibeam_laser name="lidar_wamv" y="-0.3" />
  </xacro:if>

>>>>>>> 0425e4b2
  <!-- Add P3D ground truth -->
  <xacro:if value="$(arg ground_truth_enabled)">
    <xacro:wamv_p3d name="p3d_wamv"/>
  </xacro:if>
</robot><|MERGE_RESOLUTION|>--- conflicted
+++ resolved
@@ -22,21 +22,15 @@
   </xacro:if>
 
   <!-- Add Simulated IMU -->
-<<<<<<< HEAD
-  <xacro:wamv_imu name="imu_wamv" y="-0.2" />
-  <!-- Add 3D LIDAR -->
-  <xacro:wamv_3d_lidar name="lidar" />
-=======
   <xacro:if value="$(arg imu_enabled)">
     <xacro:wamv_imu name="imu_wamv" y="-0.2" />
   </xacro:if>
 
-  <!-- Add LIDAR -->
+  <!-- Add 3D LIDAR -->
   <xacro:if value="$(arg lidar_enabled)">
-    <xacro:wamv_multibeam_laser name="lidar_wamv" y="-0.3" />
+    <xacro:wamv_3d_lidar name="lidar_wamv" y="-0.3" />
   </xacro:if>
 
->>>>>>> 0425e4b2
   <!-- Add P3D ground truth -->
   <xacro:if value="$(arg ground_truth_enabled)">
     <xacro:wamv_p3d name="p3d_wamv"/>
